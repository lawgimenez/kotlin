// Copyright 2000-2018 JetBrains s.r.o. Use of this source code is governed by the Apache 2.0 license that can be found in the LICENSE file.
package org.jetbrains.plugins.gradle.service.settings;

import com.intellij.icons.AllIcons;
import com.intellij.ide.util.projectWizard.WizardContext;
import com.intellij.openapi.Disposable;
import com.intellij.openapi.actionSystem.CustomShortcutSet;
import com.intellij.openapi.application.ApplicationBundle;
import com.intellij.openapi.application.ApplicationManager;
import com.intellij.openapi.application.ApplicationNamesInfo;
import com.intellij.openapi.components.ServiceManager;
import com.intellij.openapi.diagnostic.Logger;
import com.intellij.openapi.externalSystem.model.settings.LocationSettingType;
import com.intellij.openapi.externalSystem.service.execution.ExternalSystemJdkUtil;
import com.intellij.openapi.externalSystem.service.settings.ExternalSystemSettingsControlCustomizer;
import com.intellij.openapi.externalSystem.service.ui.ExternalSystemJdkComboBox;
import com.intellij.openapi.externalSystem.util.ExternalSystemUiUtil;
import com.intellij.openapi.externalSystem.util.PaintAwarePanel;
import com.intellij.openapi.options.ConfigurationException;
import com.intellij.openapi.project.DumbAwareAction;
import com.intellij.openapi.project.Project;
import com.intellij.openapi.projectRoots.JavaSdkType;
import com.intellij.openapi.projectRoots.Sdk;
import com.intellij.openapi.roots.ui.configuration.projectRoot.ProjectSdksModel;
import com.intellij.openapi.roots.ui.util.CompositeAppearance;
import com.intellij.openapi.ui.*;
import com.intellij.openapi.util.Comparing;
import com.intellij.openapi.util.Disposer;
import com.intellij.openapi.util.Ref;
import com.intellij.openapi.util.SystemInfo;
import com.intellij.openapi.util.io.FileUtil;
import com.intellij.openapi.util.registry.Registry;
import com.intellij.openapi.util.text.StringUtil;
import com.intellij.ui.*;
import com.intellij.ui.components.JBCheckBox;
import com.intellij.ui.components.JBLabel;
import com.intellij.util.Alarm;
import com.intellij.util.Consumer;
import com.intellij.util.ObjectUtils;
import com.intellij.util.ui.GridBag;
import com.intellij.util.ui.JBUI;
import com.intellij.util.ui.UIUtil;
import com.intellij.util.ui.accessibility.ScreenReader;
import com.intellij.xml.util.XmlStringUtil;
import one.util.streamex.StreamEx;
import org.gradle.util.GradleVersion;
import org.jetbrains.annotations.NotNull;
import org.jetbrains.annotations.Nullable;
import org.jetbrains.plugins.gradle.service.GradleInstallationManager;
import org.jetbrains.plugins.gradle.settings.DistributionType;
import org.jetbrains.plugins.gradle.settings.GradleProjectSettings;
import org.jetbrains.plugins.gradle.settings.TestRunner;
import org.jetbrains.plugins.gradle.util.GradleBundle;
import org.jetbrains.plugins.gradle.util.GradleConstants;
import org.jetbrains.plugins.gradle.util.GradleUtil;

import javax.swing.*;
import javax.swing.event.DocumentEvent;
import javax.swing.event.DocumentListener;
import java.awt.*;
import java.awt.event.ActionEvent;
import java.awt.event.ActionListener;
import java.awt.event.InputEvent;
import java.awt.event.KeyEvent;
import java.beans.PropertyChangeEvent;
import java.beans.PropertyChangeListener;
import java.io.File;
import java.util.ArrayList;
import java.util.Objects;
import java.util.concurrent.TimeUnit;

import static com.intellij.openapi.externalSystem.service.execution.ExternalSystemJdkUtil.USE_PROJECT_JDK;
import static com.intellij.openapi.externalSystem.util.ExternalSystemUiUtil.INSETS;

/**
 * @author Vladislav.Soroka
 */
@SuppressWarnings("FieldCanBeLocal") // Used implicitly by reflection at disposeUIResources() and showUi()
public class IdeaGradleProjectSettingsControlBuilder implements GradleProjectSettingsControlBuilder {
  private static final Logger LOG = Logger.getInstance("#" + IdeaGradleProjectSettingsControlBuilder.class.getPackage().getName());

  private static final long BALLOON_DELAY_MILLIS = TimeUnit.SECONDS.toMillis(1);
  @NotNull
  private final GradleInstallationManager myInstallationManager;
  @NotNull
  private final GradleProjectSettings myInitialSettings;
  @NotNull
  private final Alarm myAlarm = new Alarm(Alarm.ThreadToUse.SWING_THREAD);
  @NotNull
  private LocationSettingType myGradleHomeSettingType = LocationSettingType.UNKNOWN;
  private boolean myShowBalloonIfNecessary;

  private boolean dropUseAutoImportBox;

  @Nullable
  private TextFieldWithBrowseButton myGradleHomePathField;

  private JPanel myGradlePanel;
  @Nullable
  private JLabel myGradleJdkLabel;
  @Nullable
  protected ExternalSystemJdkComboBox myGradleJdkComboBox;
  @Nullable protected FixedSizeButton myGradleJdkSetUpButton;
  private boolean dropGradleJdkComponents;

  @Nullable JComboBox<DistributionTypeItem> myGradleDistributionComboBox;
  @Nullable JBLabel myGradleDistributionHint;

  private boolean dropUseWrapperButton;
  private boolean dropCustomizableWrapperButton;
  private boolean dropUseLocalDistributionButton;
  private boolean dropUseBundledDistributionButton;

  private JPanel myImportPanel;

  @Nullable
  private JBCheckBox myResolveModulePerSourceSetCheckBox;
  private boolean dropResolveModulePerSourceSetCheckBox;

  @Nullable
  private JBCheckBox myResolveExternalAnnotationsCheckBox;
  private boolean dropResolveExternalAnnotationsCheckBox = !Registry.is("external.system.import.resolve.annotations", false);

  @Nullable
  private JLabel myDelegateBuildLabel;
  @Nullable
  private ComboBox<BuildRunItem> myDelegateBuildCombobox;
  private boolean dropDelegateBuildCombobox;

  @Nullable
  private JLabel myTestRunnerLabel;
  @Nullable
  private ComboBox<TestRunnerItem> myTestRunnerCombobox;
  private boolean dropTestRunnerCombobox;
  private JPanel myDelegatePanel;

  @Nullable
  private JPanel myGradleJdkPanel;

  /**
   * The target {@link Project} reference of the UI control.
   * It can be the current project of the settings UI configurable (see {@org.jetbrains.plugins.gradle.service.settings.GradleConfigurable}),
   * or the target project from the wizard context.
   */
  @NotNull
  private final Ref<Project> myProjectRef = Ref.create();
  @NotNull
  private final Disposable myProjectRefDisposable = () -> myProjectRef.set(null);

  public IdeaGradleProjectSettingsControlBuilder(@NotNull GradleProjectSettings initialSettings) {
    myInstallationManager = ServiceManager.getService(GradleInstallationManager.class);
    myInitialSettings = initialSettings;
  }

  public IdeaGradleProjectSettingsControlBuilder dropGradleJdkComponents() {
    dropGradleJdkComponents = true;
    return this;
  }

  public IdeaGradleProjectSettingsControlBuilder dropUseWrapperButton() {
    dropUseWrapperButton = true;
    return this;
  }

  /**
   * @deprecated Use {@link #dropUseLocalDistributionButton()} instead
   */
  @Deprecated
  public IdeaGradleProjectSettingsControlBuilder dropGradleHomePathComponents() {
    return this;
  }

  public IdeaGradleProjectSettingsControlBuilder dropCustomizableWrapperButton() {
    dropCustomizableWrapperButton = true;
    return this;
  }

  public IdeaGradleProjectSettingsControlBuilder dropUseLocalDistributionButton() {
    dropUseLocalDistributionButton = true;
    return this;
  }

  public IdeaGradleProjectSettingsControlBuilder dropUseBundledDistributionButton() {
    dropUseBundledDistributionButton = true;
    return this;
  }

  public IdeaGradleProjectSettingsControlBuilder dropUseAutoImportBox() {
    dropUseAutoImportBox = true;
    return this;
  }

  @Deprecated
  public IdeaGradleProjectSettingsControlBuilder dropCreateEmptyContentRootDirectoriesBox() {
    return this;
  }

  public IdeaGradleProjectSettingsControlBuilder dropResolveModulePerSourceSetCheckBox() {
    dropResolveModulePerSourceSetCheckBox = true;
    return this;
  }

  public IdeaGradleProjectSettingsControlBuilder dropResolveExternalAnnotationsCheckBox() {
    dropResolveExternalAnnotationsCheckBox = true;
    return this;
  }

  /**
   *
   * @deprecated Use {@link IdeaGradleSystemSettingsControlBuilder#dropStoreExternallyCheckBox}
   */
  @Deprecated
  public IdeaGradleProjectSettingsControlBuilder dropStoreExternallyCheckBox() {
    return this;
  }

  @Deprecated
  public IdeaGradleProjectSettingsControlBuilder dropModulesGroupingOptionPanel() {
    return this;
  }

  public IdeaGradleProjectSettingsControlBuilder dropDelegateBuildCombobox() {
    dropDelegateBuildCombobox = true;
    return this;
  }

  public IdeaGradleProjectSettingsControlBuilder dropTestRunnerCombobox() {
    dropTestRunnerCombobox = true;
    return this;
  }

  @Override
  public void showUi(boolean show) {
    ExternalSystemUiUtil.showUi(this, show);

    if (show) {
      // some controls need to remain hidden depending on the selection
      // also error notifications should be shown
      updateDistributionComponents();
    }
  }

  @Override
  @NotNull
  public GradleProjectSettings getInitialSettings() {
    return myInitialSettings;
  }

  @Override
  public ExternalSystemSettingsControlCustomizer getExternalSystemSettingsControlCustomizer() {
    return new ExternalSystemSettingsControlCustomizer(dropUseAutoImportBox);
  }

  @Override
  public void createAndFillControls(PaintAwarePanel content, int indentLevel) {
    content.setPaintCallback(graphics -> showBalloonIfNecessary());

    content.addPropertyChangeListener(new PropertyChangeListener() {
      @Override
      public void propertyChange(PropertyChangeEvent evt) {
        if (!"ancestor".equals(evt.getPropertyName())) {
          return;
        }

        // Configure the balloon to show on initial configurable drawing.
        myShowBalloonIfNecessary = evt.getNewValue() != null && evt.getOldValue() == null;

        if (evt.getNewValue() == null && evt.getOldValue() != null) {
          // Cancel delayed balloons when the configurable is hidden.
          myAlarm.cancelAllRequests();
        }
      }
    });

    addImportComponents(content, indentLevel);
    addDelegationComponents(content, indentLevel);
    addGradleComponents(content, indentLevel);
  }

  private static JPanel addComponentsGroup(@Nullable String title,
                                           PaintAwarePanel content,
                                           int indentLevel,
                                           @NotNull Consumer<JPanel> configuration) {
    JPanel result = new JPanel(new GridBagLayout());
    if (title != null) {
      GridBag constraints = ExternalSystemUiUtil.getFillLineConstraints(indentLevel);
      constraints.insets.top = UIUtil.LARGE_VGAP;
      result.add(new TitledSeparator(title), constraints);
    }
    int count = result.getComponentCount();

    configuration.consume(result);

    if (result.getComponentCount() > count) {
      content.add(result, ExternalSystemUiUtil.getFillLineConstraints(0).insets(0, 0, 0, 0));
    }
    return result;
  }

  private void addImportComponents(PaintAwarePanel content, int indentLevel) {
    myImportPanel = addComponentsGroup(null, content, indentLevel, panel -> {
      if (!dropResolveModulePerSourceSetCheckBox) {
        panel.add(
          myResolveModulePerSourceSetCheckBox = new JBCheckBox("Generate separate " + getIDEName() + " module per Gradle source set"),
          ExternalSystemUiUtil.getFillLineConstraints(indentLevel));

        JBLabel label = new JBLabel(
          XmlStringUtil.wrapInHtml(getIDEName() + " generates module per source set to correctly model Gradle dependency rules.<br>" +
                                   "In case of ???? consider disabling it"),
          UIUtil.ComponentStyle.SMALL);
        label.setForeground(UIUtil.getLabelFontColor(UIUtil.FontColor.BRIGHTER));

        GridBag constraints = ExternalSystemUiUtil.getFillLineConstraints(indentLevel);
        constraints.insets.top = 0;
        constraints.insets.left += UIUtil.getCheckBoxTextHorizontalOffset(myResolveModulePerSourceSetCheckBox);
        panel.add(label, constraints);
      }

      if (!dropResolveExternalAnnotationsCheckBox) {
        panel.add(
          myResolveExternalAnnotationsCheckBox = new JBCheckBox("Download external annotations for dependencies"),
          ExternalSystemUiUtil.getFillLineConstraints(indentLevel));
      }
    });
  }

  @Override
  public void disposeUIResources() {
    ExternalSystemUiUtil.disposeUi(this);
  }

  /**
   * Updates GUI of the gradle configurable in order to show deduced path to gradle (if possible).
   */
  private void deduceGradleHomeIfPossible() {
    if (myGradleHomePathField == null) return;

    File gradleHome = myInstallationManager.getAutodetectedGradleHome();
    if (gradleHome == null) {
      new DelayedBalloonInfo(MessageType.WARNING, LocationSettingType.UNKNOWN, BALLOON_DELAY_MILLIS).run();
      return;
    }
    myGradleHomeSettingType = LocationSettingType.DEDUCED;
    new DelayedBalloonInfo(MessageType.INFO, LocationSettingType.DEDUCED, BALLOON_DELAY_MILLIS).run();
    myGradleHomePathField.setText(gradleHome.getPath());
    myGradleHomePathField.getTextField().setForeground(LocationSettingType.DEDUCED.getColor());
  }

  private void addGradleComponents(PaintAwarePanel content, int indentLevel) {
    myGradlePanel = addComponentsGroup("Gradle", content, indentLevel, panel -> {
      addGradleChooserComponents(panel, indentLevel + 1);
      addGradleJdkComponents(panel, indentLevel + 1);
    });
  }

  @Override
  public IdeaGradleProjectSettingsControlBuilder addGradleJdkComponents(JPanel content, int indentLevel) {
    if(!dropGradleJdkComponents) {
      myGradleJdkLabel = new JBLabel(GradleBundle.message("gradle.settings.text.jvm.path"));
      myGradleJdkComboBox = new ExternalSystemJdkComboBox();
      Sdk internalJdk = ExternalSystemJdkUtil.getJdk(null, ExternalSystemJdkUtil.USE_INTERNAL_JAVA);
      if (internalJdk == null || !ExternalSystemJdkUtil.isValidJdk(internalJdk.getHomePath())) {
        myGradleJdkComboBox.withoutJre();
      }

<<<<<<< HEAD
      content.add(myGradleJdkLabel, ExternalSystemUiUtil.getLabelConstraints(indentLevel));
      myGradleJdkPanel = new JPanel(new BorderLayout(SystemInfo.isMac ? 0 : 2, indentLevel));
=======
      myGradleJdkLabel.setLabelFor(myGradleJdkComboBox);

      content.add(myGradleJdkLabel, ExternalSystemUiUtil.getLabelConstraints(indentLevel + 1));
      myGradleJdkPanel = new JPanel(new BorderLayout(SystemInfo.isMac ? 0 : 2, 0));
>>>>>>> b4f7985e
      myGradleJdkPanel.setFocusable(false);
      myGradleJdkPanel.add(myGradleJdkComboBox, BorderLayout.CENTER);
      myGradleJdkSetUpButton = new FixedSizeButton(myGradleJdkComboBox);
      myGradleJdkSetUpButton.setToolTipText(UIBundle.message("component.with.browse.button.browse.button.tooltip.text"));
      // FixedSizeButton isn't focusable but it should be selectable via keyboard.
      DumbAwareAction.create(event -> {
        for (ActionListener listener : myGradleJdkSetUpButton.getActionListeners()) {
          listener.actionPerformed(new ActionEvent(myGradleJdkComboBox, ActionEvent.ACTION_PERFORMED, "action"));
        }
      }).registerCustomShortcutSet(new CustomShortcutSet(KeyStroke.getKeyStroke(KeyEvent.VK_ENTER, InputEvent.SHIFT_DOWN_MASK)),
                                   myGradleJdkComboBox);

      if (ScreenReader.isActive()) {
        myGradleJdkSetUpButton.setFocusable(true);
        myGradleJdkSetUpButton.getAccessibleContext().setAccessibleName(ApplicationBundle.message("button.new"));
      }
      myGradleJdkPanel.add(myGradleJdkSetUpButton, BorderLayout.EAST);
      content.add(myGradleJdkPanel, ExternalSystemUiUtil.getFillLineConstraints(0));
    }
    return this;
  }

  @Override
  public IdeaGradleProjectSettingsControlBuilder addGradleChooserComponents(JPanel content, int indentLevel) {
    ArrayList<DistributionTypeItem> availableDistributions = new ArrayList<>();

    if (!dropUseWrapperButton) availableDistributions.add(new DistributionTypeItem(DistributionType.DEFAULT_WRAPPED));
    if (!dropCustomizableWrapperButton) availableDistributions.add(new DistributionTypeItem(DistributionType.WRAPPED));
    if (!dropUseLocalDistributionButton) availableDistributions.add(new DistributionTypeItem(DistributionType.LOCAL));
    if (!dropUseBundledDistributionButton) availableDistributions.add(new DistributionTypeItem(DistributionType.BUNDLED));

    myGradleDistributionComboBox = new ComboBox<>();
    myGradleDistributionComboBox.setRenderer(new MyItemCellRenderer<>());

    myGradleDistributionHint = new JBLabel();

    myGradleHomePathField = new TextFieldWithBrowseButton();
    myGradleHomePathField.addBrowseFolderListener("", GradleBundle.message("gradle.settings.text.home.path"), null,
                                                  GradleUtil.getGradleHomeFileChooserDescriptor(),
                                                  TextComponentAccessor.TEXT_FIELD_WHOLE_TEXT);

    myGradleHomePathField.getTextField().getDocument().addDocumentListener(new DocumentListener() {
      @Override
      public void insertUpdate(DocumentEvent e) {
        myGradleHomePathField.getTextField().setForeground(LocationSettingType.EXPLICIT_CORRECT.getColor());
      }

      @Override
      public void removeUpdate(DocumentEvent e) {
        myGradleHomePathField.getTextField().setForeground(LocationSettingType.EXPLICIT_CORRECT.getColor());
      }

      @Override
      public void changedUpdate(DocumentEvent e) {
      }
    });

    myGradleDistributionComboBox.addActionListener(new ActionListener() {
      @Override
      public void actionPerformed(ActionEvent e) {
        updateDistributionComponents();
      }
    });

    myGradleDistributionComboBox.setModel(new CollectionComboBoxModel<>(availableDistributions));
    if (!availableDistributions.isEmpty()) {
      content.add(new JBLabel("Use Gradle from:"), ExternalSystemUiUtil.getLabelConstraints(indentLevel));
      content.add(myGradleDistributionComboBox, ExternalSystemUiUtil.getLabelConstraints(0));

      JPanel additionalControlsPanel = new JPanel(new GridBagLayout());
      additionalControlsPanel.add(myGradleDistributionHint);
      additionalControlsPanel.add(myGradleHomePathField, ExternalSystemUiUtil.getFillLineConstraints(0));
      content.add(additionalControlsPanel, ExternalSystemUiUtil.getFillLineConstraints(0).insets(0, 0, 0, 0));

      // adjust the combobox height to match the height of the editor and Gradle GDK combobox.
      // - without setting the prefered size, it's resized when path component is shown/hidden
      // - without adjusting the height the combobox is a little smaller then the next combobox (Gradle JVM)
      boolean macTheme = UIUtil.isUnderDefaultMacTheme();
      myGradleDistributionComboBox.setPreferredSize(new Dimension(myGradleDistributionComboBox.getPreferredSize().width,
                                                                  myGradleHomePathField.getPreferredSize().height + (macTheme ? 3 : 0)));
    }

    return this;
  }

  private void updateDistributionComponents() {
    if (myGradleDistributionComboBox == null) return;
    if (myGradleHomePathField == null) return;

    boolean localEnabled = getSelectedGradleDistribution() == DistributionType.LOCAL;
    boolean wrapperSelected = getSelectedGradleDistribution() == DistributionType.DEFAULT_WRAPPED;

    myGradleHomePathField.setEnabled(localEnabled);
    myGradleHomePathField.setVisible(localEnabled);

    if (myGradleDistributionHint != null) {
      myGradleDistributionHint.setEnabled(wrapperSelected);
      myGradleDistributionHint.setVisible(wrapperSelected);
    }

    if (localEnabled) {
      if (myGradleHomePathField.getText().isEmpty()) {
        deduceGradleHomeIfPossible();
      }
      else {
        if (myInstallationManager.isGradleSdkHome(myGradleHomePathField.getText())) {
          myGradleHomeSettingType = LocationSettingType.EXPLICIT_CORRECT;
        }
        else {
          myGradleHomeSettingType = LocationSettingType.EXPLICIT_INCORRECT;
          myShowBalloonIfNecessary = true;
        }
      }
      showBalloonIfNecessary();
    }
    else {
      myAlarm.cancelAllRequests();
    }
  }

  @Nullable
  private DistributionType getSelectedGradleDistribution() {
    if (myGradleDistributionComboBox == null) return null;
    Object selection = myGradleDistributionComboBox.getSelectedItem();
    return selection == null ? null : ((DistributionTypeItem)selection).value;
  }

  @Override
  public boolean validate(GradleProjectSettings settings) throws ConfigurationException {
    if(myGradleJdkComboBox != null && !ApplicationManager.getApplication().isUnitTestMode()) {
      Sdk selectedJdk = myGradleJdkComboBox.getSelectedJdk();
      if(selectedJdk == null) {
        throw new ConfigurationException(GradleBundle.message("gradle.jvm.undefined"));
      }
      String homePath = selectedJdk.getHomePath();
      if(!ExternalSystemJdkUtil.isValidJdk(homePath)) {
        throw new ConfigurationException(GradleBundle.message("gradle.jvm.incorrect", homePath));
      }
    }

    if (myGradleHomePathField != null && getSelectedGradleDistribution() == DistributionType.LOCAL) {
      String gradleHomePath = FileUtil.toCanonicalPath(myGradleHomePathField.getText());
      if (StringUtil.isEmpty(gradleHomePath)) {
        myGradleHomeSettingType = LocationSettingType.UNKNOWN;
        throw new ConfigurationException(GradleBundle.message("gradle.home.setting.type.explicit.empty", gradleHomePath));
      }
      else if (!myInstallationManager.isGradleSdkHome(new File(gradleHomePath))) {
        myGradleHomeSettingType = LocationSettingType.EXPLICIT_INCORRECT;
        new DelayedBalloonInfo(MessageType.ERROR, myGradleHomeSettingType, 0).run();
        throw new ConfigurationException(GradleBundle.message("gradle.home.setting.type.explicit.incorrect", gradleHomePath));
      }
    }
    return true;
  }

  @Override
  public void apply(GradleProjectSettings settings) {
    settings.setCompositeBuild(myInitialSettings.getCompositeBuild());
    if (myGradleHomePathField != null) {
      String gradleHomePath = FileUtil.toCanonicalPath(myGradleHomePathField.getText());
      if (StringUtil.isEmpty(gradleHomePath)) {
        settings.setGradleHome(null);
      }
      else {
        settings.setGradleHome(gradleHomePath);
        GradleUtil.storeLastUsedGradleHome(gradleHomePath);
      }
    }

    if (myGradleJdkComboBox != null) {
      final String gradleJvm = FileUtil.toCanonicalPath(myGradleJdkComboBox.getSelectedValue());
      settings.setGradleJvm(StringUtil.isEmpty(gradleJvm) ? null : gradleJvm);
    }

    if (myResolveModulePerSourceSetCheckBox != null) {
      settings.setResolveModulePerSourceSet(myResolveModulePerSourceSetCheckBox.isSelected());
    }

    if (myResolveExternalAnnotationsCheckBox != null) {
      settings.setResolveExternalAnnotations(myResolveExternalAnnotationsCheckBox.isSelected());
    }

    if (myGradleDistributionComboBox != null) {
      Object selected = myGradleDistributionComboBox.getSelectedItem();
      if (selected instanceof DistributionTypeItem) {
        settings.setDistributionType(((DistributionTypeItem)selected).value);
      }
    }

    if (myDelegateBuildCombobox != null) {
      Object delegateBuildSelectedItem = myDelegateBuildCombobox.getSelectedItem();
      if (delegateBuildSelectedItem instanceof BuildRunItem) {
        settings.setDelegatedBuild(ObjectUtils.notNull(((BuildRunItem)delegateBuildSelectedItem).value,
                                                       GradleProjectSettings.DEFAULT_DELEGATE));
      }
    }
    if (myTestRunnerCombobox != null) {
      Object testRunnerSelectedItem = myTestRunnerCombobox.getSelectedItem();
      if (testRunnerSelectedItem instanceof TestRunnerItem) {
        settings.setTestRunner(ObjectUtils.notNull(((TestRunnerItem)testRunnerSelectedItem).value,
                                                   GradleProjectSettings.DEFAULT_TEST_RUNNER));
      }
    }
  }

  @Override
  public boolean isModified() {
    if (myGradleDistributionComboBox != null && myGradleDistributionComboBox.getSelectedItem() instanceof DistributionTypeItem
        && ((DistributionTypeItem)myGradleDistributionComboBox.getSelectedItem()).value != myInitialSettings.getDistributionType()) {
      return true;
    }

    if (myResolveModulePerSourceSetCheckBox != null &&
        (myResolveModulePerSourceSetCheckBox.isSelected() != myInitialSettings.isResolveModulePerSourceSet())) {
      return true;
    }

    if (myResolveExternalAnnotationsCheckBox != null &&
        (myResolveExternalAnnotationsCheckBox.isSelected() != myInitialSettings.isResolveExternalAnnotations())) {
      return true;
    }

    if (myDelegateBuildCombobox != null && myDelegateBuildCombobox.getSelectedItem() instanceof MyItem
        && !Objects.equals(((MyItem)myDelegateBuildCombobox.getSelectedItem()).value, myInitialSettings.getDelegatedBuild())) {
      return true;
    }

    if (myTestRunnerCombobox != null && myTestRunnerCombobox.getSelectedItem() instanceof MyItem
        && !Objects.equals(((MyItem)myTestRunnerCombobox.getSelectedItem()).value, myInitialSettings.getTestRunner())) {
      return true;
    }

    if (myGradleJdkComboBox != null && !StringUtil.equals(myGradleJdkComboBox.getSelectedValue(), myInitialSettings.getGradleJvm())) {
      return true;
    }

    if (myGradleHomePathField == null) return false;
    String gradleHome = FileUtil.toCanonicalPath(myGradleHomePathField.getText());
    if (StringUtil.isEmpty(gradleHome)) {
      return !StringUtil.isEmpty(myInitialSettings.getGradleHome());
    }
    else {
      return !gradleHome.equals(myInitialSettings.getGradleHome());
    }
  }

  @Override
  public void reset(@Nullable Project project, GradleProjectSettings settings, boolean isDefaultModuleCreation) {
    reset(project, settings, isDefaultModuleCreation, null);
  }

  @Override
  public void reset(@Nullable Project project,
                    GradleProjectSettings settings,
                    boolean isDefaultModuleCreation,
                    @Nullable WizardContext wizardContext) {
    updateProjectRef(project, wizardContext);

    String gradleHome = settings.getGradleHome();
    if (myGradleHomePathField != null) {
      myGradleHomePathField.setText(gradleHome == null ? "" : gradleHome);
      myGradleHomePathField.getTextField().setForeground(LocationSettingType.EXPLICIT_CORRECT.getColor());
    }
    if (myResolveModulePerSourceSetCheckBox != null) {
      myResolveModulePerSourceSetCheckBox.setSelected(settings.isResolveModulePerSourceSet());
    }
    if (myResolveExternalAnnotationsCheckBox != null) {
      myResolveExternalAnnotationsCheckBox.setSelected(settings.isResolveExternalAnnotations());
    }

    resetGradleJdkComboBox(project, settings, wizardContext);
    resetWrapperControls(settings.getExternalProjectPath(), settings, isDefaultModuleCreation);
    resetGradleDelegationControls(wizardContext);

    if (StringUtil.isEmpty(gradleHome)) {
      myGradleHomeSettingType = LocationSettingType.UNKNOWN;
      deduceGradleHomeIfPossible();
    }
    else {
      myGradleHomeSettingType = myInstallationManager.isGradleSdkHome(new File(gradleHome)) ?
                                LocationSettingType.EXPLICIT_CORRECT :
                                LocationSettingType.EXPLICIT_INCORRECT;
      myAlarm.cancelAllRequests();
      if (myGradleHomeSettingType == LocationSettingType.EXPLICIT_INCORRECT &&
          settings.getDistributionType() == DistributionType.LOCAL) {
        new DelayedBalloonInfo(MessageType.ERROR, myGradleHomeSettingType, 0).run();
      }
    }
  }

  @Override
  public void update(String linkedProjectPath, GradleProjectSettings settings, boolean isDefaultModuleCreation) {
    resetWrapperControls(linkedProjectPath, settings, isDefaultModuleCreation);
    if (myResolveModulePerSourceSetCheckBox != null) {
      myResolveModulePerSourceSetCheckBox.setSelected(settings.isResolveModulePerSourceSet());
    }
    if (myResolveExternalAnnotationsCheckBox != null) {
      myResolveExternalAnnotationsCheckBox.setSelected(settings.isResolveExternalAnnotations());
    }
  }

<<<<<<< HEAD
=======
  @Override
  public IdeaGradleProjectSettingsControlBuilder addGradleHomeComponents(PaintAwarePanel content, int indentLevel) {
    if(dropGradleHomePathComponents) return this;

    myGradleHomeLabel = new JBLabel(GradleBundle.message("gradle.settings.text.home.path"));
    myGradleHomePathField = new TextFieldWithBrowseButton();

    myGradleHomePathField.addBrowseFolderListener("", GradleBundle.message("gradle.settings.text.home.path"), null,
                                                  GradleUtil.getGradleHomeFileChooserDescriptor(),
                                                  TextComponentAccessor.TEXT_FIELD_WHOLE_TEXT);
    myGradleHomePathField.getTextField().getDocument().addDocumentListener(new DocumentListener() {
      @Override
      public void insertUpdate(DocumentEvent e) {
        myGradleHomePathField.getTextField().setForeground(LocationSettingType.EXPLICIT_CORRECT.getColor());
      }

      @Override
      public void removeUpdate(DocumentEvent e) {
        myGradleHomePathField.getTextField().setForeground(LocationSettingType.EXPLICIT_CORRECT.getColor());
      }

      @Override
      public void changedUpdate(DocumentEvent e) {
      }
    });

    content.add(myGradleHomeLabel, ExternalSystemUiUtil.getLabelConstraints(indentLevel));
    content.add(myGradleHomePathField, ExternalSystemUiUtil.getFillLineConstraints(0));
    myGradleHomeLabel.setLabelFor(myGradleHomePathField);

    return this;
  }

>>>>>>> b4f7985e
  protected void resetGradleJdkComboBox(@Nullable final Project project,
                                      GradleProjectSettings settings,
                                      @Nullable WizardContext wizardContext) {
    if (myGradleJdkComboBox == null) return;

    final String gradleJvm = settings.getGradleJvm();
    myGradleJdkComboBox.setProject(project);
    myGradleJdkComboBox.setProjectJdk(null);

    Sdk projectJdk = wizardContext != null ? wizardContext.getProjectJdk() : null;
    final String sdkItem = ObjectUtils.nullizeByCondition(gradleJvm, s ->
      (projectJdk == null && project == null && StringUtil.equals(USE_PROJECT_JDK, s)) || StringUtil.isEmpty(s));

    myGradleJdkComboBox.refreshData(sdkItem, projectJdk);
    if (myGradleJdkSetUpButton != null) {
      ProjectSdksModel sdksModel = new ProjectSdksModel();
      myGradleJdkComboBox.setSetupButton(myGradleJdkSetUpButton, sdksModel, null, JavaSdkType.class::isInstance);
    }
  }

  private void resetWrapperControls(String linkedProjectPath, @NotNull GradleProjectSettings settings, boolean isDefaultModuleCreation) {
    if (myGradleDistributionComboBox == null) return;

    if (isDefaultModuleCreation) {
      DistributionTypeItem toRemove = new DistributionTypeItem(DistributionType.WRAPPED);
      ((CollectionComboBoxModel<DistributionTypeItem>)myGradleDistributionComboBox.getModel()).remove(toRemove);
    }

    if (StringUtil.isEmpty(linkedProjectPath) && !isDefaultModuleCreation) {
      myGradleDistributionComboBox.setSelectedItem(new DistributionTypeItem(DistributionType.LOCAL));
      return;
    }

    if (myGradleDistributionHint != null && !dropUseWrapperButton) {
      final boolean isGradleDefaultWrapperFilesExist = GradleUtil.isGradleDefaultWrapperFilesExist(linkedProjectPath);
      boolean showError = !isGradleDefaultWrapperFilesExist && !isDefaultModuleCreation;
      myGradleDistributionHint.setText(showError ? "'gradle-wrapper.properties' not found" : null);
      myGradleDistributionHint.setIcon(showError ? AllIcons.General.Error : null);
    }

    if (settings.getDistributionType() == null) {
      if (myGradleDistributionComboBox.getItemCount() > 0) {
        myGradleDistributionComboBox.setSelectedIndex(0);
      }
    }
    else {
      myGradleDistributionComboBox.setSelectedItem(new DistributionTypeItem(settings.getDistributionType()));
    }
  }

  private void addDelegationComponents(PaintAwarePanel content, int indentLevel) {
    myDelegatePanel = addComponentsGroup("Build and run", content, indentLevel, panel -> {
      if (dropDelegateBuildCombobox && dropTestRunnerCombobox) return;

<<<<<<< HEAD
      JBLabel label = new JBLabel(
        XmlStringUtil.wrapInHtml(
                getIDEName() + " uses Gradle to build the project and run the tasks, " +
                "to ensure that the results are the same as in the command line.<br><br>" +
                "In a pure Java/Kotlin project, building by means of the IDE might be faster, thanks for the incremental compilation. " +
                "Note, that the IDE compiler doesn’t support all Gradle features and the behavior might differ"),
        UIUtil.ComponentStyle.SMALL);
      label.setForeground(UIUtil.getLabelFontColor(UIUtil.FontColor.BRIGHTER));

      GridBag constraints = ExternalSystemUiUtil.getFillLineConstraints(indentLevel + 1);
      constraints.insets.bottom = UIUtil.LARGE_VGAP;
      panel.add(label, constraints);

      if (!dropDelegateBuildCombobox) {
        BuildRunItem[] states = new BuildRunItem[]{new BuildRunItem(Boolean.TRUE), new BuildRunItem(Boolean.FALSE)};
        myDelegateBuildCombobox = new ComboBox<>(states);
        myDelegateBuildCombobox.setRenderer(new MyItemCellRenderer<>());
        myDelegateBuildCombobox.setSelectedItem(new BuildRunItem(myInitialSettings.getDelegatedBuild()));

        myDelegateBuildLabel = new JBLabel("Build and run using:");
        panel.add(myDelegateBuildLabel, getLabelConstraints(indentLevel + 1));
        panel.add(myDelegateBuildCombobox);
        panel.add(Box.createGlue(), ExternalSystemUiUtil.getFillLineConstraints(indentLevel + 1));
      }
      if (!dropTestRunnerCombobox) {
        TestRunnerItem[] testRunners = StreamEx.of(TestRunner.values()).map(TestRunnerItem::new).toArray(TestRunnerItem[]::new);
        myTestRunnerCombobox = new ComboBox<>(testRunners);
        myTestRunnerCombobox.setRenderer(new MyItemCellRenderer<>());
        myTestRunnerCombobox.setSelectedItem(new TestRunnerItem(myInitialSettings.getTestRunner()));

        myTestRunnerLabel = new JBLabel("Run tests using:");
        panel.add(myTestRunnerLabel, getLabelConstraints(indentLevel + 1));
        panel.add(myTestRunnerCombobox);
        panel.add(Box.createGlue(), ExternalSystemUiUtil.getFillLineConstraints(indentLevel + 1));
      }
    });
=======
      myDelegateBuildLabel = new JBLabel(GradleBundle.message("gradle.settings.text.delegate.buildRun"));
      myDelegatePanel.add(myDelegateBuildLabel, getLabelConstraints(labelLevel));
      myDelegatePanel.add(myDelegateBuildCombobox);
      myDelegateBuildLabel.setLabelFor(myDelegateBuildCombobox);
    }
    if (!dropTestRunnerCombobox) {
      TestRunnerItem[] testRunners = StreamEx.of(TestRunner.values())
        .append((TestRunner)null)
        .map(TestRunnerItem::new)
        .toArray(TestRunnerItem[]::new);
      myTestRunnerCombobox = new ComboBox<>(testRunners);
      myTestRunnerCombobox.setRenderer(new MyItemCellRenderer<>());
      myTestRunnerCombobox.setSelectedItem(new TestRunnerItem(myInitialSettings.getTestRunner()));

      myTestRunnerLabel = new JBLabel(GradleBundle.message("gradle.settings.text.delegate.testRunner"));
      myDelegatePanel.add(myTestRunnerLabel, getLabelConstraints(labelLevel));
      myDelegatePanel.add(myTestRunnerCombobox);
      myDelegatePanel.add(Box.createGlue(), ExternalSystemUiUtil.getFillLineConstraints(indentLevel));
      myTestRunnerLabel.setLabelFor(myTestRunnerCombobox);
    }
>>>>>>> b4f7985e
  }

  private void resetGradleDelegationControls(@Nullable WizardContext wizardContext) {
    if (wizardContext != null) {
      dropTestRunnerCombobox();
      dropDelegateBuildCombobox();
      if (myDelegatePanel != null) {
        Container parent = myDelegatePanel.getParent();
        if (parent != null) {
          parent.remove(myDelegatePanel);
        }
        myDelegatePanel = null;
        myDelegateBuildCombobox = null;
        myTestRunnerCombobox = null;
      }
      return;
    }
    if (myDelegateBuildCombobox != null) {
      myDelegateBuildCombobox.setSelectedItem(new BuildRunItem(myInitialSettings.getDelegatedBuild()));
    }
    if (myTestRunnerCombobox != null) {
      myTestRunnerCombobox.setSelectedItem(new TestRunnerItem(myInitialSettings.getTestRunner()));
    }
  }

  @NotNull
  private static GridBag getLabelConstraints(int indentLevel) {
    Insets insets = JBUI.insets(0, INSETS + INSETS * indentLevel, 0, INSETS);
    return new GridBag().anchor(GridBagConstraints.WEST).weightx(0).insets(insets);
  }

  void showBalloonIfNecessary() {
    if (!myShowBalloonIfNecessary || (myGradleHomePathField != null && !myGradleHomePathField.isEnabled())) {
      return;
    }
    myShowBalloonIfNecessary = false;
    MessageType messageType = null;
    switch (myGradleHomeSettingType) {
      case DEDUCED:
        messageType = MessageType.INFO;
        break;
      case EXPLICIT_INCORRECT:
      case UNKNOWN:
        messageType = MessageType.ERROR;
        break;
      default:
    }
    if (messageType != null) {
      new DelayedBalloonInfo(messageType, myGradleHomeSettingType, BALLOON_DELAY_MILLIS).run();
    }
  }

  private void updateProjectRef(@Nullable Project project, @Nullable WizardContext wizardContext) {
    if (wizardContext != null && wizardContext.getProject() != null) {
      project = wizardContext.getProject();
    }
    if (project != null && project != myProjectRef.get()
        && Disposer.findRegisteredObject(project, myProjectRefDisposable) == null) {
      Disposer.register(project, myProjectRefDisposable);
    }
    myProjectRef.set(project);
  }

  private class DelayedBalloonInfo implements Runnable {
    private final MessageType myMessageType;
    private final String myText;
    private final long myTriggerTime;

    DelayedBalloonInfo(@NotNull MessageType messageType, @NotNull LocationSettingType settingType, long delayMillis) {
      myMessageType = messageType;
      myText = settingType.getDescription(GradleConstants.SYSTEM_ID);
      myTriggerTime = System.currentTimeMillis() + delayMillis;
    }

    @Override
    public void run() {
      long diff = myTriggerTime - System.currentTimeMillis();
      if (diff > 0) {
        myAlarm.cancelAllRequests();
        myAlarm.addRequest(this, diff);
        return;
      }
      if (myGradleHomePathField == null || !myGradleHomePathField.isShowing()) {
        // Don't schedule the balloon if the configurable is hidden.
        return;
      }
      ExternalSystemUiUtil.showBalloon(myGradleHomePathField, myMessageType, myText);
    }
  }

  private static class MyItemCellRenderer<T> extends ColoredListCellRenderer<MyItem<T>> {

    @Override
    protected void customizeCellRenderer(@NotNull JList<? extends MyItem<T>> list,
                                         MyItem<T> value,
                                         int index,
                                         boolean selected,
                                         boolean hasFocus) {
      if (value == null) return;
      CompositeAppearance.DequeEnd ending = new CompositeAppearance().getEnding();
      ending.addText(value.getText(), getTextAttributes(selected));
      if (value.getComment() != null) {
        SimpleTextAttributes commentAttributes = getCommentAttributes(selected);
        ending.addComment(value.getComment(), commentAttributes);
      }
      ending.getAppearance().customize(this);
    }

    @NotNull
    private static SimpleTextAttributes getTextAttributes(boolean selected) {
      return selected && !(SystemInfo.isWinVistaOrNewer && UIManager.getLookAndFeel().getName().contains("Windows"))
             ? SimpleTextAttributes.SELECTED_SIMPLE_CELL_ATTRIBUTES
             : SimpleTextAttributes.SIMPLE_CELL_ATTRIBUTES;
    }

    @NotNull
    private static SimpleTextAttributes getCommentAttributes(boolean selected) {
      return SystemInfo.isMac && selected
             ? new SimpleTextAttributes(SimpleTextAttributes.STYLE_PLAIN, JBColor.WHITE)
             : SimpleTextAttributes.GRAY_ATTRIBUTES;
    }
  }

  private static abstract class MyItem<T> {
    @Nullable
    protected final T value;

    private MyItem(@Nullable T value) {
      this.value = value;
    }

    protected abstract String getText();

    protected abstract String getComment();

    @Override
    public boolean equals(Object o) {
      if (this == o) return true;
      if (!(o instanceof MyItem)) return false;
      MyItem item = (MyItem)o;
      return Objects.equals(value, item.value);
    }

    @Override
    public int hashCode() {
      return Objects.hash(value);
    }
  }

  private class BuildRunItem extends MyItem<Boolean> {

    private BuildRunItem(@Nullable Boolean value) {
      super(value);
    }

    @Override
    protected String getText() {
      return getText(value);
    }

    @Override
    protected String getComment() {
      return Comparing.equal(value, GradleProjectSettings.DEFAULT_DELEGATE) ? "Default" : null;
    }

    @NotNull
    private String getText(@Nullable Boolean state) {
      if (state == Boolean.TRUE) {
        return "Gradle";
      }
      if (state == Boolean.FALSE) {
        return getIDEName();
      }
      LOG.error("Unexpected: " + state);
      return "Unexpected: " + state;
    }
  }

  private String getIDEName() {
    return ApplicationNamesInfo.getInstance().getFullProductName();
  }

  private class TestRunnerItem extends MyItem<TestRunner> {

    private TestRunnerItem(@Nullable TestRunner value) {
      super(value);
    }

    @Override
    protected String getText() {
      return getText(value);
    }

    @Override
    protected String getComment() {
      return Comparing.equal(value, GradleProjectSettings.DEFAULT_TEST_RUNNER) ? "Default" : null;
    }

    @NotNull
    private String getText(@Nullable TestRunner runner) {
      if (runner == TestRunner.GRADLE) {
        return "Gradle";
      }
      if (runner == TestRunner.PLATFORM) {
        return getIDEName();
      }
      if (runner == TestRunner.CHOOSE_PER_TEST) {
        return GradleBundle.message("gradle.preferred_test_runner.CHOOSE_PER_TEST");
      }
      LOG.error("Unexpected: " + runner);
      return "Unexpected: " + runner;
    }
  }

  private class DistributionTypeItem extends MyItem<DistributionType> {

    private DistributionTypeItem(@Nullable DistributionType value) {
      super(value);
    }

    @Override
    protected String getText() {
      return getText(value);
    }

    @Override
    protected String getComment() {
      return null;
    }

    @NotNull
    private String getText(@Nullable DistributionType value) {
      if (value != null) {
        switch (value) {
          case BUNDLED:
            return "Bundled with IDE (version " + GradleVersion.current().getVersion() + ")";
          case DEFAULT_WRAPPED:
            return "'gradle-wrapper.properties' file";
          case WRAPPED:
            return "'wrapper' task in Gradle build script";
          case LOCAL:
            return "Specified location";
        }
      }
      LOG.error("Unexpected: " + value);
      return "Unexpected: " + value;
    }
  }
}<|MERGE_RESOLUTION|>--- conflicted
+++ resolved
@@ -363,15 +363,10 @@
         myGradleJdkComboBox.withoutJre();
       }
 
-<<<<<<< HEAD
+      myGradleJdkLabel.setLabelFor(myGradleJdkComboBox);
+
       content.add(myGradleJdkLabel, ExternalSystemUiUtil.getLabelConstraints(indentLevel));
       myGradleJdkPanel = new JPanel(new BorderLayout(SystemInfo.isMac ? 0 : 2, indentLevel));
-=======
-      myGradleJdkLabel.setLabelFor(myGradleJdkComboBox);
-
-      content.add(myGradleJdkLabel, ExternalSystemUiUtil.getLabelConstraints(indentLevel + 1));
-      myGradleJdkPanel = new JPanel(new BorderLayout(SystemInfo.isMac ? 0 : 2, 0));
->>>>>>> b4f7985e
       myGradleJdkPanel.setFocusable(false);
       myGradleJdkPanel.add(myGradleJdkComboBox, BorderLayout.CENTER);
       myGradleJdkSetUpButton = new FixedSizeButton(myGradleJdkComboBox);
@@ -673,42 +668,6 @@
     }
   }
 
-<<<<<<< HEAD
-=======
-  @Override
-  public IdeaGradleProjectSettingsControlBuilder addGradleHomeComponents(PaintAwarePanel content, int indentLevel) {
-    if(dropGradleHomePathComponents) return this;
-
-    myGradleHomeLabel = new JBLabel(GradleBundle.message("gradle.settings.text.home.path"));
-    myGradleHomePathField = new TextFieldWithBrowseButton();
-
-    myGradleHomePathField.addBrowseFolderListener("", GradleBundle.message("gradle.settings.text.home.path"), null,
-                                                  GradleUtil.getGradleHomeFileChooserDescriptor(),
-                                                  TextComponentAccessor.TEXT_FIELD_WHOLE_TEXT);
-    myGradleHomePathField.getTextField().getDocument().addDocumentListener(new DocumentListener() {
-      @Override
-      public void insertUpdate(DocumentEvent e) {
-        myGradleHomePathField.getTextField().setForeground(LocationSettingType.EXPLICIT_CORRECT.getColor());
-      }
-
-      @Override
-      public void removeUpdate(DocumentEvent e) {
-        myGradleHomePathField.getTextField().setForeground(LocationSettingType.EXPLICIT_CORRECT.getColor());
-      }
-
-      @Override
-      public void changedUpdate(DocumentEvent e) {
-      }
-    });
-
-    content.add(myGradleHomeLabel, ExternalSystemUiUtil.getLabelConstraints(indentLevel));
-    content.add(myGradleHomePathField, ExternalSystemUiUtil.getFillLineConstraints(0));
-    myGradleHomeLabel.setLabelFor(myGradleHomePathField);
-
-    return this;
-  }
-
->>>>>>> b4f7985e
   protected void resetGradleJdkComboBox(@Nullable final Project project,
                                       GradleProjectSettings settings,
                                       @Nullable WizardContext wizardContext) {
@@ -763,7 +722,6 @@
     myDelegatePanel = addComponentsGroup("Build and run", content, indentLevel, panel -> {
       if (dropDelegateBuildCombobox && dropTestRunnerCombobox) return;
 
-<<<<<<< HEAD
       JBLabel label = new JBLabel(
         XmlStringUtil.wrapInHtml(
                 getIDEName() + " uses Gradle to build the project and run the tasks, " +
@@ -787,6 +745,8 @@
         panel.add(myDelegateBuildLabel, getLabelConstraints(indentLevel + 1));
         panel.add(myDelegateBuildCombobox);
         panel.add(Box.createGlue(), ExternalSystemUiUtil.getFillLineConstraints(indentLevel + 1));
+
+        myDelegateBuildLabel.setLabelFor(myDelegateBuildCombobox);
       }
       if (!dropTestRunnerCombobox) {
         TestRunnerItem[] testRunners = StreamEx.of(TestRunner.values()).map(TestRunnerItem::new).toArray(TestRunnerItem[]::new);
@@ -798,30 +758,10 @@
         panel.add(myTestRunnerLabel, getLabelConstraints(indentLevel + 1));
         panel.add(myTestRunnerCombobox);
         panel.add(Box.createGlue(), ExternalSystemUiUtil.getFillLineConstraints(indentLevel + 1));
+
+        myTestRunnerLabel.setLabelFor(myTestRunnerCombobox);
       }
     });
-=======
-      myDelegateBuildLabel = new JBLabel(GradleBundle.message("gradle.settings.text.delegate.buildRun"));
-      myDelegatePanel.add(myDelegateBuildLabel, getLabelConstraints(labelLevel));
-      myDelegatePanel.add(myDelegateBuildCombobox);
-      myDelegateBuildLabel.setLabelFor(myDelegateBuildCombobox);
-    }
-    if (!dropTestRunnerCombobox) {
-      TestRunnerItem[] testRunners = StreamEx.of(TestRunner.values())
-        .append((TestRunner)null)
-        .map(TestRunnerItem::new)
-        .toArray(TestRunnerItem[]::new);
-      myTestRunnerCombobox = new ComboBox<>(testRunners);
-      myTestRunnerCombobox.setRenderer(new MyItemCellRenderer<>());
-      myTestRunnerCombobox.setSelectedItem(new TestRunnerItem(myInitialSettings.getTestRunner()));
-
-      myTestRunnerLabel = new JBLabel(GradleBundle.message("gradle.settings.text.delegate.testRunner"));
-      myDelegatePanel.add(myTestRunnerLabel, getLabelConstraints(labelLevel));
-      myDelegatePanel.add(myTestRunnerCombobox);
-      myDelegatePanel.add(Box.createGlue(), ExternalSystemUiUtil.getFillLineConstraints(indentLevel));
-      myTestRunnerLabel.setLabelFor(myTestRunnerCombobox);
-    }
->>>>>>> b4f7985e
   }
 
   private void resetGradleDelegationControls(@Nullable WizardContext wizardContext) {
