--- conflicted
+++ resolved
@@ -31,9 +31,7 @@
 import org.jetbrains.jet.lang.resolve.name.FqNameUnsafe;
 import org.jetbrains.jet.lang.resolve.name.Name;
 
-import java.util.ArrayList;
 import java.util.Collection;
-import java.util.List;
 
 public class DeserializedPackageMemberScope extends DeserializedMemberScope {
 
@@ -42,23 +40,10 @@
 
     public DeserializedPackageMemberScope(
             @NotNull PackageFragmentDescriptor packageDescriptor,
-<<<<<<< HEAD
-            @NotNull Deserializers deserializers,
-            @NotNull DescriptorFinder descriptorFinder,
-            @NotNull PackageData packageData
-    ) {
-        super(storageManager, packageDescriptor,
-              DescriptorDeserializer.create(storageManager, packageDescriptor, packageData.getNameResolver(), descriptorFinder, deserializers),
-              packageData.getPackageProto().getMemberList());
-        this.descriptorFinder = descriptorFinder;
-        this.packageFqName = packageDescriptor.getFqName();
-    }
-
-=======
             @NotNull ProtoBuf.Package proto,
             @NotNull DeserializationContext context
     ) {
-        super(context.withTypes(packageDescriptor), getFilteredMembers(packageDescriptor, proto, context));
+        super(context.withTypes(packageDescriptor), proto.getMemberList());
         this.context = context;
         this.packageFqName = packageDescriptor.getFqName();
     }
@@ -70,8 +55,6 @@
     ) {
         this(packageDescriptor, packageData.getPackageProto(), context.withNameResolver(packageData.getNameResolver()));
     }
-
->>>>>>> 209315ba
     @Nullable
     @Override
     protected ClassDescriptor getClassDescriptor(@NotNull Name name) {
@@ -99,22 +82,4 @@
     protected ReceiverParameterDescriptor getImplicitReceiver() {
         return null;
     }
-<<<<<<< HEAD
-=======
-
-    @NotNull
-    private static Collection<ProtoBuf.Callable> getFilteredMembers(
-            @NotNull PackageFragmentDescriptor packageDescriptor,
-            @NotNull ProtoBuf.Package packageProto,
-            @NotNull DeserializationContext context
-    ) {
-        List<ProtoBuf.Callable> result = new ArrayList<ProtoBuf.Callable>();
-        for (ProtoBuf.Callable member : packageProto.getMemberList()) {
-            if (context.getMemberFilter().acceptPackagePartClass(packageDescriptor, member, context.getNameResolver())) {
-                result.add(member);
-            }
-        }
-        return result;
-    }
->>>>>>> 209315ba
 }